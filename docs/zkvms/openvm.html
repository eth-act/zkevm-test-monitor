<!DOCTYPE html>
<html>
<head>
    <meta charset="UTF-8">
    <title>OPENVM - ZKVM Test Monitor</title>
    <style>
        * { margin: 0; padding: 0; box-sizing: border-box; }
        body {
            font-family: -apple-system, BlinkMacSystemFont, "Segoe UI", monospace;
            padding: 20px;
            background: #f5f5f5;
        }
        .container {
            max-width: 1200px;
            margin: 0 auto;
            background: white;
            padding: 30px;
            border-radius: 8px;
            box-shadow: 0 2px 4px rgba(0,0,0,0.1);
        }
        .nav-header {
            display: flex;
            justify-content: space-between;
            align-items: center;
            margin-bottom: 30px;
            padding-bottom: 20px;
            border-bottom: 2px solid #e0e0e0;
        }
        .nav-links {
            display: flex;
            gap: 20px;
        }
        .nav-link {
            padding: 10px 20px;
            background: #f8f9fa;
            color: #495057;
            text-decoration: none;
            border-radius: 6px;
            font-weight: 500;
            transition: all 0.2s;
        }
        .nav-link:hover {
            background: #e9ecef;
            text-decoration: none;
        }
        .nav-link.active {
            background: #007bff;
            color: white;
        }
        h1 {
            margin-bottom: 10px;
            color: #333;
            display: flex;
            align-items: center;
            gap: 20px;
        }
        h1 a {
            font-size: 0.8em;
            font-weight: normal;
        }
        .back-link {
            margin-bottom: 20px;
        }
        .metadata {
            color: #666;
            font-size: 0.9em;
            margin-bottom: 20px;
            padding-bottom: 20px;
            border-bottom: 1px solid #e0e0e0;
        }
        table {
            width: 100%;
            border-collapse: collapse;
            margin-top: 20px;
        }
        th, td {
            text-align: left;
            padding: 12px;
            border-bottom: 1px solid #e0e0e0;
        }
        th {
            background: #f8f9fa;
            font-weight: 600;
            color: #495057;
        }
        tr:hover { background: #f8f9fa; }
        .pass { color: #28a745; font-weight: 600; }
        .fail { color: #dc3545; font-weight: 600; }
        .commit-link { font-family: monospace; }
        a { color: #007bff; text-decoration: none; }
        a:hover { text-decoration: underline; }
        .empty-state {
            text-align: center;
            padding: 60px 20px;
            color: #6c757d;
        }
    </style>
</head>
<body>
    <div class="container">
        <div class="nav-header">
            <div class="back-link">
                <a href="../index.html">← Back to Dashboard</a>
            </div>
            <nav class="nav-links">
                <a href="../index.html" class="nav-link">Architecture Tests</a>
                <a href="../index-extra.html" class="nav-link">Extra Tests</a>
            </nav>
        </div>
        <h1>
            OPENVM
            <a href="https://github.com/codygunton/openvm" target="_blank">View Repository →</a>
        </h1>
        <div class="metadata">
            <strong>Source:</strong> <a href="https://github.com/codygunton/openvm">codygunton/openvm</a>
        </div>

        <h2>Test Run History</h2>

        <table>
            <thead>
                <tr>
                    <th>Run Date</th>
                    <th>Suite</th>
                    <th>ZKVM Commit</th>
                    <th>ISA</th>
                    <th>Results</th>
                    <th>Notes</th>
                </tr>
            </thead>
            <tbody>

                <tr>
<<<<<<< HEAD
                    <td>2025-10-01</td>
                    <td>Arch</td>
                    <td><a href="https://github.com/codygunton/openvm/commit/a6f77215f" class="commit-link">a6f77215</a></td>
                    <td><code>rv32im</code></td>
                    <td><span class="fail">0/47</span></td>
                    <td></td>
                </tr>

                <tr>
                    <td>2025-10-01</td>
                    <td>Arch</td>
                    <td><a href="https://github.com/codygunton/openvm/commit/a6f77215f" class="commit-link">a6f77215</a></td>
                    <td><code>rv32im</code></td>
                    <td><span class="fail">0/47</span></td>
                    <td></td>
                </tr>

                <tr>
                    <td>2025-10-01</td>
                    <td>Arch</td>
                    <td><a href="https://github.com/codygunton/openvm/commit/a6f77215f" class="commit-link">a6f77215</a></td>
                    <td><code>rv32im</code></td>
                    <td><span class="pass">47/47</span></td>
                    <td></td>
                </tr>

                <tr>
                    <td>2025-10-01</td>
                    <td>Arch</td>
                    <td><a href="https://github.com/codygunton/openvm/commit/a6f77215f" class="commit-link">a6f77215</a></td>
                    <td><code>rv32im</code></td>
                    <td><span class="pass">47/47</span></td>
                    <td></td>
                </tr>

                <tr>
                    <td>2025-10-01</td>
                    <td>Arch</td>
                    <td><a href="https://github.com/codygunton/openvm/commit/a6f77215f" class="commit-link">a6f77215</a></td>
=======
                    <td>2025-10-03</td>
                    <td>Arch</td>
                    <td><a href="https://github.com/codygunton/openvm/commit/b5f3f0197" class="commit-link">b5f3f019</a></td>
>>>>>>> 997acbd5
                    <td><code>rv32im</code></td>
                    <td><span class="pass">47/47</span></td>
                    <td></td>
                </tr>

                <tr>
<<<<<<< HEAD
                    <td>2025-10-01</td>
                    <td>Arch</td>
                    <td><a href="https://github.com/codygunton/openvm/commit/a6f77215f" class="commit-link">a6f77215</a></td>
                    <td><code>rv32im</code></td>
                    <td><span class="pass">47/47</span></td>
                    <td></td>
                </tr>

                <tr>
                    <td>2025-09-30</td>
                    <td>Arch</td>
                    <td><a href="https://github.com/codygunton/openvm/commit/a6f77215f" class="commit-link">a6f77215</a></td>
                    <td><code>rv32im</code></td>
                    <td><span class="pass">47/47</span></td>
                    <td></td>
                </tr>

                <tr>
                    <td>2025-09-30</td>
                    <td>Arch</td>
                    <td><a href="https://github.com/codygunton/openvm/commit/a6f77215f" class="commit-link">a6f77215</a></td>
                    <td><code>rv32im</code></td>
                    <td><span class="fail">0/47</span></td>
                    <td></td>
                </tr>

                <tr>
                    <td>2025-09-30</td>
                    <td>Arch</td>
                    <td><a href="https://github.com/codygunton/openvm/commit/a6f77215f" class="commit-link">a6f77215</a></td>
                    <td><code>rv32im</code></td>
                    <td><span class="fail">0/47</span></td>
                    <td></td>
                </tr>

                <tr>
=======
>>>>>>> 997acbd5
                    <td>2025-09-25</td>
                    <td>Extra</td>
                    <td><a href="https://github.com/codygunton/openvm/commit/a6f77215f" class="commit-link">a6f77215</a></td>
                    <td><code>rv32im</code></td>
                    <td><span class="pass">1/1</span></td>
                    <td></td>
                </tr>

                <tr>
                    <td>2025-09-04</td>
                    <td>Arch</td>
                    <td><a href="https://github.com/codygunton/openvm/commit/a6f77215f" class="commit-link">a6f77215</a></td>
                    <td><code>rv32im</code></td>
                    <td><span class="pass">47/47</span></td>
                    <td></td>
                </tr>

            </tbody>
        </table>

    </div>
</body>
</html><|MERGE_RESOLUTION|>--- conflicted
+++ resolved
@@ -131,96 +131,15 @@
             <tbody>
 
                 <tr>
-<<<<<<< HEAD
-                    <td>2025-10-01</td>
+                    <td>2025-10-03</td>
                     <td>Arch</td>
-                    <td><a href="https://github.com/codygunton/openvm/commit/a6f77215f" class="commit-link">a6f77215</a></td>
-                    <td><code>rv32im</code></td>
-                    <td><span class="fail">0/47</span></td>
-                    <td></td>
-                </tr>
-
-                <tr>
-                    <td>2025-10-01</td>
-                    <td>Arch</td>
-                    <td><a href="https://github.com/codygunton/openvm/commit/a6f77215f" class="commit-link">a6f77215</a></td>
-                    <td><code>rv32im</code></td>
-                    <td><span class="fail">0/47</span></td>
-                    <td></td>
-                </tr>
-
-                <tr>
-                    <td>2025-10-01</td>
-                    <td>Arch</td>
-                    <td><a href="https://github.com/codygunton/openvm/commit/a6f77215f" class="commit-link">a6f77215</a></td>
+                    <td><a href="https://github.com/codygunton/openvm/commit/b5f3f0197" class="commit-link">b5f3f019</a></td>
                     <td><code>rv32im</code></td>
                     <td><span class="pass">47/47</span></td>
                     <td></td>
                 </tr>
 
                 <tr>
-                    <td>2025-10-01</td>
-                    <td>Arch</td>
-                    <td><a href="https://github.com/codygunton/openvm/commit/a6f77215f" class="commit-link">a6f77215</a></td>
-                    <td><code>rv32im</code></td>
-                    <td><span class="pass">47/47</span></td>
-                    <td></td>
-                </tr>
-
-                <tr>
-                    <td>2025-10-01</td>
-                    <td>Arch</td>
-                    <td><a href="https://github.com/codygunton/openvm/commit/a6f77215f" class="commit-link">a6f77215</a></td>
-=======
-                    <td>2025-10-03</td>
-                    <td>Arch</td>
-                    <td><a href="https://github.com/codygunton/openvm/commit/b5f3f0197" class="commit-link">b5f3f019</a></td>
->>>>>>> 997acbd5
-                    <td><code>rv32im</code></td>
-                    <td><span class="pass">47/47</span></td>
-                    <td></td>
-                </tr>
-
-                <tr>
-<<<<<<< HEAD
-                    <td>2025-10-01</td>
-                    <td>Arch</td>
-                    <td><a href="https://github.com/codygunton/openvm/commit/a6f77215f" class="commit-link">a6f77215</a></td>
-                    <td><code>rv32im</code></td>
-                    <td><span class="pass">47/47</span></td>
-                    <td></td>
-                </tr>
-
-                <tr>
-                    <td>2025-09-30</td>
-                    <td>Arch</td>
-                    <td><a href="https://github.com/codygunton/openvm/commit/a6f77215f" class="commit-link">a6f77215</a></td>
-                    <td><code>rv32im</code></td>
-                    <td><span class="pass">47/47</span></td>
-                    <td></td>
-                </tr>
-
-                <tr>
-                    <td>2025-09-30</td>
-                    <td>Arch</td>
-                    <td><a href="https://github.com/codygunton/openvm/commit/a6f77215f" class="commit-link">a6f77215</a></td>
-                    <td><code>rv32im</code></td>
-                    <td><span class="fail">0/47</span></td>
-                    <td></td>
-                </tr>
-
-                <tr>
-                    <td>2025-09-30</td>
-                    <td>Arch</td>
-                    <td><a href="https://github.com/codygunton/openvm/commit/a6f77215f" class="commit-link">a6f77215</a></td>
-                    <td><code>rv32im</code></td>
-                    <td><span class="fail">0/47</span></td>
-                    <td></td>
-                </tr>
-
-                <tr>
-=======
->>>>>>> 997acbd5
                     <td>2025-09-25</td>
                     <td>Extra</td>
                     <td><a href="https://github.com/codygunton/openvm/commit/a6f77215f" class="commit-link">a6f77215</a></td>
