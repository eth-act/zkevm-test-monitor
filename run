--- conflicted
+++ resolved
@@ -83,11 +83,7 @@
         echo "   Press Ctrl+C to stop"
         cd docs && python3 -m http.server 8000 --bind 127.0.0.1
         ;;
-<<<<<<< HEAD
-    
-=======
 
->>>>>>> 86ee59a3
     debug)
         echo "🐛 Debug mode"
         ./src/debug.sh "$@"
@@ -103,16 +99,6 @@
 Usage: ./run COMMAND [OPTIONS]
 
 Commands:
-<<<<<<< HEAD
-  build [zkvm]                    - Build ZKVM binaries
-  test [--arch|--extra] [zkvm]    - Run RISCOF tests (suite required)
-  debug [--arch|--extra] <zkvm> <test-pattern>
-                                  - Re-run specific test with verbose logging
-  update                          - Regenerate dashboard HTML
-  all [--arch|--extra] [zkvm]     - Build + test + update (suite required)
-  serve                           - Start local web server
-  clean                           - Remove build artifacts
-=======
   build [zkvm]                         - Build ZKVM binaries
   test [--arch|--extra] [--build-only] [zkvm]
                                        - Run RISCOF tests (suite required)
@@ -122,7 +108,6 @@
   all [--arch|--extra] [zkvm]          - Build + test + update (suite required)
   serve                                - Start local web server
   clean                                - Remove build artifacts
->>>>>>> 86ee59a3
 
 Test Suite Options:
   --arch                               - Run architecture compliance tests
@@ -130,14 +115,6 @@
   --build-only                         - Compile tests without running them
 
 Examples:
-<<<<<<< HEAD
-  ./run build sp1                 # Build just SP1
-  ./run test --arch sp1 jolt      # Test SP1 and Jolt with arch suite
-  ./run test --extra              # Test all ZKVMs with extra suite
-  ./run all --arch                # Build and test everything with arch suite
-  ./run debug openvm div-01       # Debug specific test with full logging
-  ./run serve                     # View dashboard locally
-=======
   ./run build sp1                      # Build just SP1
   ./run test --arch sp1 jolt           # Test SP1 and Jolt with arch suite
   ./run test --arch --build-only       # Compile arch tests for all ZKVMs
@@ -148,7 +125,6 @@
 
 Additional Scripts:
   ./src/test_debug.sh [zkvm]           - Validate debug command (run after tests)
->>>>>>> 86ee59a3
 EOF
         ;;
 esac