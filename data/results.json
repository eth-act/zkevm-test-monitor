{
  "zkvms": {
    "sp1": {
      "has_binary": true,
      "build_status": "success",
      "commit": "fc98075a",
      "isa": "rv32im",
      "has_nightly": false,
      "suites": {
        "arch": {
          "passed": 46,
          "failed": 1,
          "total": 47,
          "test_status": "completed",
          "last_run": "2025-09-04",
          "has_report": true
        },
        "extra": {
          "passed": 1,
          "failed": 0,
          "total": 1,
          "test_status": "completed",
          "has_report": true,
          "last_run": "2025-09-25"
        }
      },
      "last_run": null
    },
    "jolt": {
      "has_binary": true,
      "build_status": "success",
      "commit": "97c1b40a",
      "isa": "rv32im",
      "has_nightly": true,
      "suites": {
        "arch": {
          "passed": 47,
          "failed": 0,
          "total": 47,
          "test_status": "completed",
          "last_run": "2025-10-03",
          "has_report": true
        },
        "extra": {
          "passed": 1,
          "failed": 0,
          "total": 1,
          "test_status": "completed",
          "has_report": true,
          "last_run": "2025-09-25"
        }
      },
      "last_run": null
    },
    "openvm": {
      "has_binary": true,
      "build_status": "success",
      "commit": "b5f3f0197",
      "isa": "rv32im",
      "has_nightly": false,
      "suites": {
        "arch": {
          "passed": 47,
          "failed": 0,
          "total": 47,
          "test_status": "completed",
<<<<<<< HEAD
          "last_run": "2025-10-01",
=======
          "last_run": "2025-10-03",
>>>>>>> 997acbd5
          "has_report": true
        },
        "extra": {
          "passed": 1,
          "failed": 0,
          "total": 1,
          "test_status": "completed",
          "has_report": true,
          "last_run": "2025-09-25"
        }
      },
      "last_run": null
    },
    "risc0": {
      "has_binary": true,
      "build_status": "success",
      "commit": "e9a6b28579f700b56b1e9dc12cec0df68be47a96",
      "isa": "rv32im",
      "has_nightly": false,
      "suites": {
        "arch": {
          "passed": 47,
          "failed": 0,
          "total": 47,
          "test_status": "completed",
          "last_run": "2025-09-23",
          "has_report": true
        },
        "extra": {
          "passed": 1,
          "failed": 0,
          "total": 1,
          "test_status": "completed",
          "has_report": true,
          "last_run": "2025-09-25"
        }
      },
      "last_run": null
    },
    "zisk": {
      "has_binary": true,
      "build_status": "success",
      "commit": "5104c56c4736f99e1a3e809511e41ed6306a7db5",
      "isa": "rv64ima",
      "has_nightly": true,
      "suites": {
        "arch": {
          "passed": 82,
          "failed": 0,
          "total": 82,
          "test_status": "completed",
          "last_run": "2025-10-02",
          "has_report": true
        },
        "extra": {
          "passed": 1,
          "failed": 0,
          "total": 1,
          "test_status": "completed",
          "last_run": "2025-09-25",
          "has_report": true
        }
      },
      "last_run": null
    },
    "pico": {
      "has_binary": true,
      "build_status": "success",
      "commit": "571dc543c4a73df2c34e86f8e36b529efb1b84b0",
      "isa": "rv32im",
      "has_nightly": false,
      "suites": {
        "arch": {
          "passed": 46,
          "failed": 1,
          "total": 47,
          "test_status": "completed",
          "last_run": "2025-09-04",
          "has_report": true
        },
        "extra": {
          "passed": 1,
          "failed": 0,
          "total": 1,
          "test_status": "completed",
          "has_report": true,
          "last_run": "2025-09-25"
        }
      },
      "last_run": null
    },
    "airbender": {
      "has_binary": true,
      "build_status": "success",
      "commit": "1f52d2e2",
      "isa": "rv32im",
      "has_nightly": false,
      "suites": {
        "arch": {
          "passed": 46,
          "failed": 1,
          "total": 47,
          "test_status": "completed",
          "last_run": "2025-09-04",
          "has_report": true
        },
        "extra": {
          "passed": 1,
          "failed": 0,
          "total": 1,
          "test_status": "completed",
          "has_report": true,
          "last_run": "2025-09-25"
        }
      },
      "last_run": null
    },
    "r0vm": {
      "suites": {
        "arch": {
          "passed": 47,
          "failed": 0,
          "total": 47,
          "test_status": "completed",
          "has_report": true,
          "last_run": "2025-09-23"
        },
        "extra": {
          "passed": 1,
          "failed": 0,
          "total": 1,
          "test_status": "completed",
          "last_run": "2025-09-25",
          "has_report": true
        }
      },
      "isa": "rv32im",
      "has_nightly": false,
      "has_binary": true,
      "build_status": "success",
      "commit": "e9a6b28579f700b56b1e9dc12cec0df68be47a96",
      "last_run": null
    }
  },
<<<<<<< HEAD
  "last_updated": "2025-10-01T14:50:14.847024+00:00",
  "framework_version": "785c1fda",
  "test_monitor_commit": "a2338797"
=======
  "last_updated": "2025-10-03T17:29:20.623587+00:00",
  "framework_version": "785c1fda",
  "test_monitor_commit": "06a58f51"
>>>>>>> 997acbd5
}<|MERGE_RESOLUTION|>--- conflicted
+++ resolved
@@ -64,11 +64,7 @@
           "failed": 0,
           "total": 47,
           "test_status": "completed",
-<<<<<<< HEAD
-          "last_run": "2025-10-01",
-=======
           "last_run": "2025-10-03",
->>>>>>> 997acbd5
           "has_report": true
         },
         "extra": {
@@ -213,13 +209,7 @@
       "last_run": null
     }
   },
-<<<<<<< HEAD
-  "last_updated": "2025-10-01T14:50:14.847024+00:00",
-  "framework_version": "785c1fda",
-  "test_monitor_commit": "a2338797"
-=======
   "last_updated": "2025-10-03T17:29:20.623587+00:00",
   "framework_version": "785c1fda",
   "test_monitor_commit": "06a58f51"
->>>>>>> 997acbd5
 }